import numpy as np
from tqdm import trange
from transformer_lens import HookedTransformerConfig, HookedTransformer
import torch
from torch.nn.functional import log_softmax
from torch.utils.data import IterableDataset, DataLoader

import wandb


def get_seq_lengths(total_length, min_length, max_length, rng):
    too_many = rng.integers(min_length, max_length, min_length * total_length)
    sequence_lengths = too_many[np.cumsum(too_many) <= total_length]
    diff = total_length - np.sum(sequence_lengths)
    sequence_lengths = sequence_lengths.tolist()
    if diff >= min_length and diff <= max_length:
        sequence_lengths += [diff]
    return sequence_lengths
    

def generate_cum_parity(total_seq_len: int, rng):
    sep = np.array([2])
    prob = rng.beta(2, 2)
    bits = rng.choice(2, (total_seq_len - 1,), replace=True, p=[prob, 1. - prob])
    parities = np.concatenate([sep, np.cumsum(bits) % 2])
    bits = np.concatenate([sep, bits])
    return bits, parities


def generate_packed_parity(total_seq_length, min_seq_length=6, max_seq_length=30, rng=None):
    if rng is None:
        rng = np.random.default_rng()
    sep = 2
    sequence_lengths = get_seq_lengths(total_seq_length, min_seq_length, max_seq_length, rng)
    assert sum(sequence_lengths) <= total_seq_length
    [bits, parities] = list(zip(*[
            generate_cum_parity(seq_len, stream) for seq_len, stream in zip(sequence_lengths, rng.spawn(len(sequence_lengths)))
    ]))
    bits = np.concatenate(bits)
    parities = np.concatenate(parities)
    diff = total_seq_length - len(parities)
    bits = np.pad(bits, (0, diff), mode='constant', constant_values=(sep, sep))
    parities = np.pad(parities, (0, diff), mode='constant', constant_values=(sep, sep))
    return bits, parities


def generate_fixed_parity(total_seq_length, seq_length=30, rng=None):
    if rng is None:
        rng = np.random.default_rng()
    sep = 2
    sequence_lengths = [seq_length] * (total_seq_length // seq_length)
    assert sum(sequence_lengths) <= total_seq_length
    [bits, parities] = list(zip(*[
            generate_cum_parity(seq_len, stream) for seq_len, stream in zip(sequence_lengths, rng.spawn(len(sequence_lengths)))
    ]))
    bits = np.concatenate(bits)
    parities = np.concatenate(parities)
    diff = total_seq_length - len(parities)
    bits = np.pad(bits, (0, diff), mode='constant', constant_values=(sep, sep))
    parities = np.pad(parities, (0, diff), mode='constant', constant_values=(sep, sep))
    return bits, parities


class CumulativeParityDataset(IterableDataset):

    def __init__(self, total_sequence_length: int, min_sequence_length: int, max_sequence_length: int, batch_size: int, rng_seed: int = 0):
        super().__init__()
        self.total_sequence_length = total_sequence_length
        self.min_sequence_length = min_sequence_length
        self.max_sequence_length = max_sequence_length
        self.batch_size = batch_size
        self.rng = np.random.default_rng(rng_seed)

    def __iter__(self):
        worker_info = torch.utils.data.get_worker_info()
        if worker_info is not None:
            all_rngs = [stream for stream in self.rng.spawn(worker_info.num_workers)]
            rng = all_rngs[worker_info.id]
        else:
            rng = self.rng
        while True:
            [bits, parities] = list(zip(*[
                generate_packed_parity(
                    self.total_sequence_length,
                    self.min_sequence_length,
                    self.max_sequence_length,
                    stream
                ) for stream in rng.spawn(self.batch_size)
            ]))
            yield torch.asarray(np.stack(bits, axis=0)), torch.asarray(np.stack(parities, axis=0))



class CumulativeParityFixed(IterableDataset):
    def __init__(self, total_sequence_length: int, sequence_length: int, batch_size: int, rng_seed: int = 0):
        super().__init__()
        self.total_sequence_length = total_sequence_length
        self.sequence_length = sequence_length
        self.batch_size = batch_size
        self.rng = np.random.default_rng(rng_seed)

    def __iter__(self):
        worker_info = torch.utils.data.get_worker_info()
        if worker_info is not None:
            all_rngs = [stream for stream in self.rng.spawn(worker_info.num_workers)]
            rng = all_rngs[worker_info.id]
        else:
            rng = self.rng
        while True:
            [bits, parities] = list(zip(*[
                generate_fixed_parity(
                    self.total_sequence_length,
                    self.sequence_length,
                    stream
                ) for stream in rng.spawn(self.batch_size)
            ]))
            yield torch.asarray(np.stack(bits, axis=0)), torch.asarray(np.stack(parities, axis=0))



def seq2seq_cross_entropy_loss(logits, tokens, ignore_token=2):
    log_probs = log_softmax(logits, dim=-1)
    # Use torch.gather to find the log probs of the correct tokens
    # Not using offsets because we're predicting the same token position, new _sequence
    # None and [..., 0] needed because the tensor used in gather must have the same rank.
    predicted_log_probs = log_probs[..., :, :].gather(
        dim=-1, index=tokens[..., :, None]
    )[..., 0]
    

    return -predicted_log_probs.mean()


def seq2seq_accuracy(logits, tokens):
    predicted_tok = logits.argmax(dim=-1)
    return (predicted_tok == tokens).to(torch.float32).mean()


@torch.no_grad()
def do_validation(model, valid_dataloaders):
    valid_msg = {}
    for seq_len, dataloader in valid_dataloaders.items():
        data, labels = next(dataloader)
        parities = labels.squeeze().to('cuda:0')
        logits = model(data.squeeze().to('cuda:0'), return_type='logits')
        loss = seq2seq_cross_entropy_loss(logits, parities)
        acc = seq2seq_accuracy(logits, parities)
        valid_msg[f'validation/loss{seq_len}'] = loss.item()
        valid_msg[f'validation/acc{seq_len}'] = acc.item()
    return valid_msg


def train(model, optimizer, config, num_steps, dataloader, valid_dataloaders):

    with trange(num_steps) as t:
        for i in t:
            data, labels = next(dataloader)
            optimizer.zero_grad()
            logits = model(data.squeeze().to('cuda:0'), return_type='logits')
            loss = seq2seq_cross_entropy_loss(logits, labels.squeeze().to('cuda:0'))
            loss.backward()
            optimizer.step()
            #scheduler.step()

            msg = {'train_loss': loss.item()}

            if i % 100 == 0:
                valid_losses = do_validation(model, valid_dataloaders)
                msg.update(valid_losses)

            if i % 100 == 0:
                t.set_postfix(loss=loss.item(), valid_losses=valid_losses['validation/100'])
            
            wandb.log(msg)
            if i % 10000 == 0:
<<<<<<< HEAD
                torch.save({'model': model.state_dict(), 'config': config}, f'checkpoints/{i}.pth')
            
    torch.save({'model': model.state_dict(), 'config': config}, 'checkpoints/{i}.pth')
=======
                torch.save({'model': model.state_dict(), 'config': config}, 'checkpoints/{i}.pth')
    torch.save({'model': model.state_dict(), 'config': config}, f'checkpoints/{i}.pth')
>>>>>>> 5c3b1a28
            


def main(args):

    cfg = {
        "d_model": 64,
        "d_head": 32,
        "n_heads": 2,
        "d_mlp": 256,
        "n_ctx": 512,
        "n_layers": 1,
        "d_vocab": 3,
        "act_fn": "relu"
    }
    num_steps = 100_000
    num_warmup = 5_000
    seed = 100

    wandb.init(config=cfg, entity='dstander', project='rasp-parities')

    config = HookedTransformerConfig(**cfg)
    model = HookedTransformer(config)

    optimizer = torch.optim.AdamW(model.parameters(), lr=0.001, weight_decay=0.001)
    #warmup = torch.optim.lr_scheduler.LinearLR(optimizer, start_factor=0.001, end_factor=1.0, total_iters=num_warmup)
    #annealing = torch.optim.lr_scheduler.CosineAnnealingLR(optimizer, T_max=(num_steps - num_warmup), eta_min=1.0e-6)
    #scheduler = torch.optim.lr_scheduler.SequentialLR(optimizer, [warmup, annealing], milestones=[num_warmup])

    train_dataset = CumulativeParityDataset(512, 64, 256, 512, seed)
    valid_lengths = [64, 128, 256, 512]
    valid_datasets = {i: CumulativeParityFixed(512, i, 1024, i) for i in valid_lengths}
    dataloader = iter(DataLoader(train_dataset, num_workers=16, pin_memory=True, prefetch_factor=4))
    valid_dataloaders = {k: iter(DataLoader(v, num_workers=2, pin_memory=True)) for k, v in valid_datasets.items()}

    wandb.watch(model, log='all', log_freq=200)

    try:
        train(model, optimizer, config, num_steps, dataloader, valid_dataloaders)
    except KeyboardInterrupt:
        pass


if __name__ == '__main__':
    main(None)
<|MERGE_RESOLUTION|>--- conflicted
+++ resolved
@@ -173,14 +173,8 @@
             
             wandb.log(msg)
             if i % 10000 == 0:
-<<<<<<< HEAD
                 torch.save({'model': model.state_dict(), 'config': config}, f'checkpoints/{i}.pth')
-            
-    torch.save({'model': model.state_dict(), 'config': config}, 'checkpoints/{i}.pth')
-=======
-                torch.save({'model': model.state_dict(), 'config': config}, 'checkpoints/{i}.pth')
     torch.save({'model': model.state_dict(), 'config': config}, f'checkpoints/{i}.pth')
->>>>>>> 5c3b1a28
             
 
 
